--- conflicted
+++ resolved
@@ -142,8 +142,6 @@
 
     return _where
   },
-<<<<<<< HEAD
-=======
   // Converts {smart where} object(s) into an array that's friendly for Utils.format()
   // NOTE: Must be applied/called from the QueryInterface
   compileSmartWhere: function(obj, dialect) {
@@ -254,7 +252,6 @@
   isHash: function(obj) {
     return Utils._.isObject(obj) && !Array.isArray(obj);
   },
->>>>>>> e011a7d2
   argsArePrimaryKeys: function(args, primaryKeys) {
     var result = (args.length == Object.keys(primaryKeys).length)
     if (result) {
