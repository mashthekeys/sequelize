--- conflicted
+++ resolved
@@ -283,11 +283,7 @@
     // a newly created dao has no id
     var defaults = this.hasPrimaryKeys ? {} : { id: null }
 
-<<<<<<< HEAD
-    if (this.__options.timestamps) {
-=======
-    if(this.__options.timestamps && isNewRecord) {
->>>>>>> 31a05e22
+    if (this.__options.timestamps && isNewRecord) {
       defaults[this.__options.underscored ? 'created_at' : 'createdAt'] = new Date()
       defaults[this.__options.underscored ? 'updated_at' : 'updatedAt'] = new Date()
 
